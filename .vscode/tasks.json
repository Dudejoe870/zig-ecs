{
    // See https://go.microsoft.com/fwlink/?LinkId=733558
    // for the documentation about the tasks.json format
    "version": "2.0.0",
    "options": {
        "env": {
            "ZIG_SYSTEM_LINKER_HACK": "1",
        }
    },
    "tasks": [
        {
            "label": "Build Project",
            "type": "shell",
            "command": "zig build",
            "problemMatcher": [
                "$gcc"
            ],
        },
        {
            "label": "Build and Run Project",
            "type": "shell",
            "command": "zig build run",
            "problemMatcher": [
                "$gcc"
            ],
            "group": {
                "kind": "build",
                "isDefault": true
            },
            "presentation": {
                "clear": true
            }
        },
        {
<<<<<<< HEAD
            "label": "Pooooooooop",
            "type": "shell",
            "command": "zig build ${input:zigTarget}",
            "problemMatcher": [
                "$gcc"
            ],
            "group": {
                "kind": "build",
                "isDefault": true
            },
=======
            "label": "Build and Run Project (x64 on arm)",
            "type": "shell",
            "command": "~/zig/zig-x64/zig build run",
            "problemMatcher": [
                "$gcc"
            ],
            "group": "build",
>>>>>>> 7f5dd4ae
            "presentation": {
                "clear": true
            }
        },
        {
            "label": "Build and Run Project (release-fast)",
            "type": "shell",
            "command": "zig build run -Drelease-fast",
            "problemMatcher": [
                "$gcc"
            ],
            "group": {
                "kind": "build",
                "isDefault": true
            },
            "presentation": {
                "clear": true
            }
        },
        {
            "label": "Build and Run Project (release-small)",
            "type": "shell",
            "command": "zig build run -Drelease-small",
            "problemMatcher": [
                "$gcc"
            ],
            "group": {
                "kind": "build",
                "isDefault": true
            },
            "presentation": {
                "clear": true
            }
        },
        {
            "label": "Test Project",
            "type": "shell",
            "command": "zig build test",
            "problemMatcher": [
                "$gcc"
            ],
            "group": {
                "kind": "build",
                "isDefault": true
            },
            "presentation": {
                "clear": true
            }
        },
        {
            "label": "Build and Run Current File",
            "type": "shell",
            "command": "zig run ${file}",
            "problemMatcher": [
                "$gcc"
            ],
            "presentation": {
                "clear": true
            },
            "group": {
                "kind": "build",
                "isDefault": true
            }
        },
        {
            "label": "Build and Run Tests in Current File",
            "type": "shell",
            "command": "zig test ${file}",
            "problemMatcher": [
                "$gcc"
            ],
            "presentation": {
                "clear": true
            },
            "group": {
                "kind": "build",
                "isDefault": true
            }
        },
    ],
    "inputs": [
        {
          "id": "zigTarget",
          "description": "choose which target to run",
          "type": "pickString",
          "options": [
              "run",
              "group_sort"
          ],
          "default": "run"
        }
    ],
}<|MERGE_RESOLUTION|>--- conflicted
+++ resolved
@@ -17,6 +17,21 @@
             ],
         },
         {
+            "label": "Build and Run Specific Target",
+            "type": "shell",
+            "command": "zig build ${input:zigTarget}",
+            "problemMatcher": [
+                "$gcc"
+            ],
+            "group": {
+                "kind": "build",
+                "isDefault": true
+            },
+            "presentation": {
+                "clear": true
+            }
+        },
+        {
             "label": "Build and Run Project",
             "type": "shell",
             "command": "zig build run",
@@ -32,18 +47,6 @@
             }
         },
         {
-<<<<<<< HEAD
-            "label": "Pooooooooop",
-            "type": "shell",
-            "command": "zig build ${input:zigTarget}",
-            "problemMatcher": [
-                "$gcc"
-            ],
-            "group": {
-                "kind": "build",
-                "isDefault": true
-            },
-=======
             "label": "Build and Run Project (x64 on arm)",
             "type": "shell",
             "command": "~/zig/zig-x64/zig build run",
@@ -51,7 +54,6 @@
                 "$gcc"
             ],
             "group": "build",
->>>>>>> 7f5dd4ae
             "presentation": {
                 "clear": true
             }
@@ -135,13 +137,15 @@
     "inputs": [
         {
           "id": "zigTarget",
-          "description": "choose which target to run",
-          "type": "pickString",
-          "options": [
-              "run",
-              "group_sort"
-          ],
-          "default": "run"
+          "type": "command",
+          "command": "zig.getTargets",
+        //   "description": "choose which target to run",
+        //   "type": "pickString",
+        //   "options": [
+        //       "run",
+        //       "group_sort"
+        //   ],
+        //   "default": "run"
         }
     ],
 }